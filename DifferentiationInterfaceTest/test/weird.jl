--- conflicted
+++ resolved
@@ -8,12 +8,9 @@
 using Flux: Flux
 using ForwardDiff: ForwardDiff
 using JLArrays: JLArrays
-<<<<<<< HEAD
 using Lux: Lux
 using LuxTestUtils: LuxTestUtils
-=======
 using Random
->>>>>>> 0f7957d4
 using SparseConnectivityTracer
 using SparseMatrixColorings
 using StaticArrays: StaticArrays
