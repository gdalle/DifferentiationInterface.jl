for op in [
    :derivative,
    :gradient,
    :hessian,
    :hvp,
    :jacobian,
    :pullback,
    :pushforward,
    :second_derivative,
]
    op! = Symbol(op, "!")
    val_prefix = if op == :second_derivative
        "value_derivative_and_"
    elseif op in [:hessian, :hvp]
        "value_gradient_and_"
    else
        "value_and_"
    end
    val_and_op = Symbol(val_prefix, op)
    val_and_op! = Symbol(val_prefix, op!)
    prep_op = Symbol("prepare_", op)

    S1out = Scenario{op,1,:outofplace}
    S1in = Scenario{op,1,:inplace}
    S2out = Scenario{op,2,:outofplace}
    S2in = Scenario{op,2,:inplace}

    if op in [:derivative, :gradient, :jacobian]
        @eval function test_jet(ba::AbstractADType, scen::$S1out)
            @compat (; f, x) = deepcopy(scen)
            ex = $prep_op(f, ba, x)
<<<<<<< HEAD
            JET.@test_opt $op(f, ex, ba, x)
            JET.@test_opt $val_and_op(f, ex, ba, x)
=======
            JET.@test_opt $op(f, ba, x, ex)
            JET.@test_call $op(f, ba, x, ex)
            JET.@test_opt $val_and_op(f, ba, x, ex)
            JET.@test_call $val_and_op(f, ba, x, ex)
>>>>>>> 1ef10288
        end

        @eval function test_jet(ba::AbstractADType, scen::$S1in)
            @compat (; f, x, res1) = deepcopy(scen)
            ex = $prep_op(f, ba, x)
            res1_in = mysimilar(res1)
<<<<<<< HEAD
            JET.@test_opt $op!(f, res1_in, ex, ba, x)
            JET.@test_opt $val_and_op!(f, res1_in, ex, ba, x)
=======
            JET.@test_opt $op!(f, res1_in, ba, x, ex)
            JET.@test_call $op!(f, res1_in, ba, x, ex)
            JET.@test_opt $val_and_op!(f, res1_in, ba, x, ex)
            JET.@test_call $val_and_op!(f, res1_in, ba, x, ex)
>>>>>>> 1ef10288
        end

        op == :gradient && continue

        @eval function test_jet(ba::AbstractADType, scen::$S2out)
            @compat (; f, x, y) = deepcopy(scen)
            y_in = mysimilar(y)
            ex = $prep_op(f, y_in, ba, x)
<<<<<<< HEAD
            JET.@test_opt $op(f, y_in, ex, ba, x)
            JET.@test_opt $val_and_op(f, y_in, ex, ba, x)
=======
            JET.@test_opt $op(f, y_in, ba, x, ex)
            JET.@test_call $op(f, y_in, ba, x, ex)
            JET.@test_opt $val_and_op(f, y_in, ba, x, ex)
            JET.@test_call $val_and_op(f, y_in, ba, x, ex)
>>>>>>> 1ef10288
        end

        @eval function test_jet(ba::AbstractADType, scen::$S2in)
            @compat (; f, x, y, res1) = deepcopy(scen)
            y_in, res1_in = mysimilar(y), mysimilar(res1)
            ex = $prep_op(f, y_in, ba, x)
<<<<<<< HEAD
            JET.@test_opt $op!(f, y_in, res1_in, ex, ba, x)
            JET.@test_opt $val_and_op!(f, y_in, res1_in, ex, ba, x)
=======
            JET.@test_opt $op!(f, y_in, res1_in, ba, x, ex)
            JET.@test_call $op!(f, y_in, res1_in, ba, x, ex)
            JET.@test_opt $val_and_op!(f, y_in, res1_in, ba, x, ex)
            JET.@test_call $val_and_op!(f, y_in, res1_in, ba, x, ex)
>>>>>>> 1ef10288
        end

    elseif op in [:second_derivative, :hessian]
        @eval function test_jet(ba::AbstractADType, scen::$S1out)
            @compat (; f, x) = deepcopy(scen)
            ex = $prep_op(f, ba, x)
<<<<<<< HEAD
            JET.@test_opt $op(f, ex, ba, x)
            JET.@test_opt $val_and_op(f, ex, ba, x)
=======
            JET.@test_opt $op(f, ba, x, ex)
            JET.@test_call $op(f, ba, x, ex)
            JET.@test_opt $val_and_op(f, ba, x, ex)
            JET.@test_call $val_and_op(f, ba, x, ex)
>>>>>>> 1ef10288
        end

        @eval function test_jet(ba::AbstractADType, scen::$S1in)
            @compat (; f, x, res1, res2) = deepcopy(scen)
            ex = $prep_op(f, ba, x)
            res1_in, res2_in = mysimilar(res1), mysimilar(res2)
<<<<<<< HEAD
            JET.@test_opt $op!(f, res2_in, ex, ba, x)
            JET.@test_opt $val_and_op!(f, res1_in, res2_in, ex, ba, x)
=======
            JET.@test_opt $op!(f, res2_in, ba, x, ex)
            JET.@test_call $op!(f, res2_in, ba, x, ex)
            JET.@test_opt $val_and_op!(f, res1_in, res2_in, ba, x, ex)
            JET.@test_call $val_and_op!(f, res1_in, res2_in, ba, x, ex)
>>>>>>> 1ef10288
        end

    elseif op in [:pushforward, :pullback]
        @eval function test_jet(ba::AbstractADType, scen::$S1out)
            @compat (; f, x, seed) = deepcopy(scen)
            ex = $prep_op(f, ba, x, seed)
<<<<<<< HEAD
            JET.@test_opt $op(f, ex, ba, x, seed)
            JET.@test_opt $val_and_op(f, ex, ba, x, seed)
=======
            JET.@test_opt $op(f, ba, x, seed, ex)
            JET.@test_call $op(f, ba, x, seed, ex)
            JET.@test_opt $val_and_op(f, ba, x, seed, ex)
            JET.@test_call $val_and_op(f, ba, x, seed, ex)
>>>>>>> 1ef10288
        end

        @eval function test_jet(ba::AbstractADType, scen::$S1in)
            @compat (; f, x, seed, res1, res2) = deepcopy(scen)
            ex = $prep_op(f, ba, x, seed)
            res1_in = mysimilar(res1)
<<<<<<< HEAD
            JET.@test_opt $op!(f, res1_in, ex, ba, x, seed)
            JET.@test_opt $val_and_op!(f, res1_in, ex, ba, x, seed)
=======
            JET.@test_opt $op!(f, res1_in, ba, x, seed, ex)
            JET.@test_call $op!(f, res1_in, ba, x, seed, ex)
            JET.@test_opt $val_and_op!(f, res1_in, ba, x, seed, ex)
            JET.@test_call $val_and_op!(f, res1_in, ba, x, seed, ex)
>>>>>>> 1ef10288
        end

        @eval function test_jet(ba::AbstractADType, scen::$S2out)
            @compat (; f, x, y, seed) = deepcopy(scen)
            y_in = mysimilar(y)
            ex = $prep_op(f, y_in, ba, x, seed)
<<<<<<< HEAD
            JET.@test_opt $op(f, y_in, ex, ba, x, seed)
            JET.@test_opt $val_and_op(f, y_in, ex, ba, x, seed)
=======
            JET.@test_opt $op(f, y_in, ba, x, seed, ex)
            JET.@test_call $op(f, y_in, ba, x, seed, ex)
            JET.@test_opt $val_and_op(f, y_in, ba, x, seed, ex)
            JET.@test_call $val_and_op(f, y_in, ba, x, seed, ex)
>>>>>>> 1ef10288
        end

        @eval function test_jet(ba::AbstractADType, scen::$S2in)
            @compat (; f, x, y, seed, res1) = deepcopy(scen)
            y_in, res1_in = mysimilar(y), mysimilar(res1)
            ex = $prep_op(f, y_in, ba, x, seed)
<<<<<<< HEAD
            JET.@test_opt $op!(f, y_in, res1_in, ex, ba, x, seed)
            JET.@test_opt $val_and_op!(f, y_in, res1_in, ex, ba, x, seed)
=======
            JET.@test_opt $op!(f, y_in, res1_in, ba, x, seed, ex)
            JET.@test_call $op!(f, y_in, res1_in, ba, x, seed, ex)
            JET.@test_opt $val_and_op!(f, y_in, res1_in, ba, x, seed, ex)
            JET.@test_call $val_and_op!(f, y_in, res1_in, ba, x, seed, ex)
>>>>>>> 1ef10288
        end

    elseif op in [:hvp]
        @eval function test_jet(ba::AbstractADType, scen::$S1out)
            @compat (; f, x, seed) = deepcopy(scen)
            ex = $prep_op(f, ba, x, seed)
<<<<<<< HEAD
            JET.@test_opt $op(f, ex, ba, x, seed)
=======
            JET.@test_opt $op(f, ba, x, seed, ex)
            JET.@test_call $op(f, ba, x, seed, ex)
>>>>>>> 1ef10288
        end

        @eval function test_jet(ba::AbstractADType, scen::$S1in)
            @compat (; f, x, seed, res1, res2) = deepcopy(scen)
            ex = $prep_op(f, ba, x, seed)
            res2_in = mysimilar(res2)
<<<<<<< HEAD
            JET.@test_opt $op!(f, res2_in, ex, ba, x, seed)
=======
            JET.@test_opt $op!(f, res2_in, ba, x, seed, ex)
            JET.@test_call $op!(f, res2_in, ba, x, seed, ex)
>>>>>>> 1ef10288
        end
    end
end<|MERGE_RESOLUTION|>--- conflicted
+++ resolved
@@ -29,176 +29,110 @@
         @eval function test_jet(ba::AbstractADType, scen::$S1out)
             @compat (; f, x) = deepcopy(scen)
             ex = $prep_op(f, ba, x)
-<<<<<<< HEAD
             JET.@test_opt $op(f, ex, ba, x)
+            JET.@test_call $op(f, ex, ba, x)
             JET.@test_opt $val_and_op(f, ex, ba, x)
-=======
-            JET.@test_opt $op(f, ba, x, ex)
-            JET.@test_call $op(f, ba, x, ex)
-            JET.@test_opt $val_and_op(f, ba, x, ex)
-            JET.@test_call $val_and_op(f, ba, x, ex)
->>>>>>> 1ef10288
+            JET.@test_call $val_and_op(f, ex, ba, x)
         end
 
         @eval function test_jet(ba::AbstractADType, scen::$S1in)
             @compat (; f, x, res1) = deepcopy(scen)
             ex = $prep_op(f, ba, x)
-            res1_in = mysimilar(res1)
-<<<<<<< HEAD
-            JET.@test_opt $op!(f, res1_in, ex, ba, x)
-            JET.@test_opt $val_and_op!(f, res1_in, ex, ba, x)
-=======
-            JET.@test_opt $op!(f, res1_in, ba, x, ex)
-            JET.@test_call $op!(f, res1_in, ba, x, ex)
-            JET.@test_opt $val_and_op!(f, res1_in, ba, x, ex)
-            JET.@test_call $val_and_op!(f, res1_in, ba, x, ex)
->>>>>>> 1ef10288
+            JET.@test_opt $op!(f, res1, ex, ba, x)
+            JET.@test_call $op!(f, res1, ex, ba, x)
+            JET.@test_opt $val_and_op!(f, res1, ex, ba, x)
+            JET.@test_call $val_and_op!(f, res1, ex, ba, x)
         end
 
         op == :gradient && continue
 
         @eval function test_jet(ba::AbstractADType, scen::$S2out)
             @compat (; f, x, y) = deepcopy(scen)
-            y_in = mysimilar(y)
-            ex = $prep_op(f, y_in, ba, x)
-<<<<<<< HEAD
-            JET.@test_opt $op(f, y_in, ex, ba, x)
-            JET.@test_opt $val_and_op(f, y_in, ex, ba, x)
-=======
-            JET.@test_opt $op(f, y_in, ba, x, ex)
-            JET.@test_call $op(f, y_in, ba, x, ex)
-            JET.@test_opt $val_and_op(f, y_in, ba, x, ex)
-            JET.@test_call $val_and_op(f, y_in, ba, x, ex)
->>>>>>> 1ef10288
+            ex = $prep_op(f, y, ba, x)
+            JET.@test_opt $op(f, y, ex, ba, x)
+            JET.@test_call $op(f, y, ex, ba, x)
+            JET.@test_opt $val_and_op(f, y, ex, ba, x)
+            JET.@test_call $val_and_op(f, y, ex, ba, x)
         end
 
         @eval function test_jet(ba::AbstractADType, scen::$S2in)
             @compat (; f, x, y, res1) = deepcopy(scen)
-            y_in, res1_in = mysimilar(y), mysimilar(res1)
-            ex = $prep_op(f, y_in, ba, x)
-<<<<<<< HEAD
-            JET.@test_opt $op!(f, y_in, res1_in, ex, ba, x)
-            JET.@test_opt $val_and_op!(f, y_in, res1_in, ex, ba, x)
-=======
-            JET.@test_opt $op!(f, y_in, res1_in, ba, x, ex)
-            JET.@test_call $op!(f, y_in, res1_in, ba, x, ex)
-            JET.@test_opt $val_and_op!(f, y_in, res1_in, ba, x, ex)
-            JET.@test_call $val_and_op!(f, y_in, res1_in, ba, x, ex)
->>>>>>> 1ef10288
+            ex = $prep_op(f, y, ba, x)
+            JET.@test_opt $op!(f, y, res1, ex, ba, x)
+            JET.@test_call $op!(f, y, res1, ex, ba, x)
+            JET.@test_opt $val_and_op!(f, y, res1, ex, ba, x)
+            JET.@test_call $val_and_op!(f, y, res1, ex, ba, x)
         end
 
     elseif op in [:second_derivative, :hessian]
         @eval function test_jet(ba::AbstractADType, scen::$S1out)
             @compat (; f, x) = deepcopy(scen)
             ex = $prep_op(f, ba, x)
-<<<<<<< HEAD
             JET.@test_opt $op(f, ex, ba, x)
+            JET.@test_call $op(f, ex, ba, x)
             JET.@test_opt $val_and_op(f, ex, ba, x)
-=======
-            JET.@test_opt $op(f, ba, x, ex)
-            JET.@test_call $op(f, ba, x, ex)
-            JET.@test_opt $val_and_op(f, ba, x, ex)
-            JET.@test_call $val_and_op(f, ba, x, ex)
->>>>>>> 1ef10288
+            JET.@test_call $val_and_op(f, ex, ba, x)
         end
 
         @eval function test_jet(ba::AbstractADType, scen::$S1in)
             @compat (; f, x, res1, res2) = deepcopy(scen)
             ex = $prep_op(f, ba, x)
-            res1_in, res2_in = mysimilar(res1), mysimilar(res2)
-<<<<<<< HEAD
-            JET.@test_opt $op!(f, res2_in, ex, ba, x)
-            JET.@test_opt $val_and_op!(f, res1_in, res2_in, ex, ba, x)
-=======
-            JET.@test_opt $op!(f, res2_in, ba, x, ex)
-            JET.@test_call $op!(f, res2_in, ba, x, ex)
-            JET.@test_opt $val_and_op!(f, res1_in, res2_in, ba, x, ex)
-            JET.@test_call $val_and_op!(f, res1_in, res2_in, ba, x, ex)
->>>>>>> 1ef10288
+            JET.@test_opt $op!(f, res2, ex, ba, x)
+            JET.@test_call $op!(f, res2, ex, ba, x)
+            JET.@test_opt $val_and_op!(f, res1, res2, ex, ba, x)
+            JET.@test_call $val_and_op!(f, res1, res2, ex, ba, x)
         end
 
     elseif op in [:pushforward, :pullback]
         @eval function test_jet(ba::AbstractADType, scen::$S1out)
             @compat (; f, x, seed) = deepcopy(scen)
             ex = $prep_op(f, ba, x, seed)
-<<<<<<< HEAD
             JET.@test_opt $op(f, ex, ba, x, seed)
+            JET.@test_call $op(f, ex, ba, x, seed)
             JET.@test_opt $val_and_op(f, ex, ba, x, seed)
-=======
-            JET.@test_opt $op(f, ba, x, seed, ex)
-            JET.@test_call $op(f, ba, x, seed, ex)
-            JET.@test_opt $val_and_op(f, ba, x, seed, ex)
-            JET.@test_call $val_and_op(f, ba, x, seed, ex)
->>>>>>> 1ef10288
+            JET.@test_call $val_and_op(f, ex, ba, x, seed)
         end
 
         @eval function test_jet(ba::AbstractADType, scen::$S1in)
             @compat (; f, x, seed, res1, res2) = deepcopy(scen)
             ex = $prep_op(f, ba, x, seed)
-            res1_in = mysimilar(res1)
-<<<<<<< HEAD
-            JET.@test_opt $op!(f, res1_in, ex, ba, x, seed)
-            JET.@test_opt $val_and_op!(f, res1_in, ex, ba, x, seed)
-=======
-            JET.@test_opt $op!(f, res1_in, ba, x, seed, ex)
-            JET.@test_call $op!(f, res1_in, ba, x, seed, ex)
-            JET.@test_opt $val_and_op!(f, res1_in, ba, x, seed, ex)
-            JET.@test_call $val_and_op!(f, res1_in, ba, x, seed, ex)
->>>>>>> 1ef10288
+            JET.@test_opt $op!(f, res1, ex, ba, x, seed)
+            JET.@test_call $op!(f, res1, ex, ba, x, seed)
+            JET.@test_opt $val_and_op!(f, res1, ex, ba, x, seed)
+            JET.@test_call $val_and_op!(f, res1, ex, ba, x, seed)
         end
 
         @eval function test_jet(ba::AbstractADType, scen::$S2out)
             @compat (; f, x, y, seed) = deepcopy(scen)
-            y_in = mysimilar(y)
-            ex = $prep_op(f, y_in, ba, x, seed)
-<<<<<<< HEAD
-            JET.@test_opt $op(f, y_in, ex, ba, x, seed)
-            JET.@test_opt $val_and_op(f, y_in, ex, ba, x, seed)
-=======
-            JET.@test_opt $op(f, y_in, ba, x, seed, ex)
-            JET.@test_call $op(f, y_in, ba, x, seed, ex)
-            JET.@test_opt $val_and_op(f, y_in, ba, x, seed, ex)
-            JET.@test_call $val_and_op(f, y_in, ba, x, seed, ex)
->>>>>>> 1ef10288
+            ex = $prep_op(f, y, ba, x, seed)
+            JET.@test_opt $op(f, y, ex, ba, x, seed)
+            JET.@test_call $op(f, y, ex, ba, x, seed)
+            JET.@test_opt $val_and_op(f, y, ex, ba, x, seed)
+            JET.@test_call $val_and_op(f, y, ex, ba, x, seed)
         end
 
         @eval function test_jet(ba::AbstractADType, scen::$S2in)
             @compat (; f, x, y, seed, res1) = deepcopy(scen)
-            y_in, res1_in = mysimilar(y), mysimilar(res1)
-            ex = $prep_op(f, y_in, ba, x, seed)
-<<<<<<< HEAD
-            JET.@test_opt $op!(f, y_in, res1_in, ex, ba, x, seed)
-            JET.@test_opt $val_and_op!(f, y_in, res1_in, ex, ba, x, seed)
-=======
-            JET.@test_opt $op!(f, y_in, res1_in, ba, x, seed, ex)
-            JET.@test_call $op!(f, y_in, res1_in, ba, x, seed, ex)
-            JET.@test_opt $val_and_op!(f, y_in, res1_in, ba, x, seed, ex)
-            JET.@test_call $val_and_op!(f, y_in, res1_in, ba, x, seed, ex)
->>>>>>> 1ef10288
+            ex = $prep_op(f, y, ba, x, seed)
+            JET.@test_opt $op!(f, y, res1, ex, ba, x, seed)
+            JET.@test_call $op!(f, y, res1, ex, ba, x, seed)
+            JET.@test_opt $val_and_op!(f, y, res1, ex, ba, x, seed)
+            JET.@test_call $val_and_op!(f, y, res1, ex, ba, x, seed)
         end
 
     elseif op in [:hvp]
         @eval function test_jet(ba::AbstractADType, scen::$S1out)
             @compat (; f, x, seed) = deepcopy(scen)
             ex = $prep_op(f, ba, x, seed)
-<<<<<<< HEAD
             JET.@test_opt $op(f, ex, ba, x, seed)
-=======
-            JET.@test_opt $op(f, ba, x, seed, ex)
-            JET.@test_call $op(f, ba, x, seed, ex)
->>>>>>> 1ef10288
+            JET.@test_call $op(f, ex, ba, x, seed)
         end
 
         @eval function test_jet(ba::AbstractADType, scen::$S1in)
             @compat (; f, x, seed, res1, res2) = deepcopy(scen)
             ex = $prep_op(f, ba, x, seed)
-            res2_in = mysimilar(res2)
-<<<<<<< HEAD
-            JET.@test_opt $op!(f, res2_in, ex, ba, x, seed)
-=======
-            JET.@test_opt $op!(f, res2_in, ba, x, seed, ex)
-            JET.@test_call $op!(f, res2_in, ba, x, seed, ex)
->>>>>>> 1ef10288
+            JET.@test_opt $op!(f, res2, ex, ba, x, seed)
+            JET.@test_call $op!(f, res2, ex, ba, x, seed)
         end
     end
 end