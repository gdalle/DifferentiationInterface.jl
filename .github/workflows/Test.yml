--- conflicted
+++ resolved
@@ -29,12 +29,9 @@
       matrix:
         version:
           - "1.10"
-          - "1"
-<<<<<<< HEAD
-          # - "lts"
-          # - "pre"
+          # - "1"
         group:
-          - Misc/Internals
+          # - Misc/Internals
           # - Misc/DifferentiateWith
           # - Misc/FromPrimitive
           # - Misc/SparsityDetector
@@ -47,34 +44,12 @@
           # - Back/Mooncake
           # - Back/PolyesterForwardDiff
           # - Back/ReverseDiff
-          # - Back/SecondOrder
           # - Back/SymbolicBackends
           # - Back/Tracker
           # - Back/Zygote
           # - Down/Flux
           # - Down/Lux
           - Down/Reactant
-=======
-        group:
-          - Misc/Internals
-          - Misc/DifferentiateWith
-          - Misc/FromPrimitive
-          - Misc/SparsityDetector
-          - Misc/ZeroBackends
-          - Back/ChainRulesBackends
-          - Back/Enzyme
-          - Back/FiniteDiff
-          - Back/FiniteDifferences
-          - Back/ForwardDiff
-          - Back/Mooncake
-          - Back/PolyesterForwardDiff
-          - Back/ReverseDiff
-          - Back/SymbolicBackends
-          - Back/Tracker
-          - Back/Zygote
-          - Down/Flux
-          - Down/Lux
->>>>>>> 94f9bc5d
         skip_lts:
           - ${{ github.event.pull_request.draft }}
         exclude:
@@ -86,38 +61,6 @@
             group: Back/Enzyme
           - version: "1"
             group: Back/Mooncake
-<<<<<<< HEAD
-          - version: "lts"
-            group: Back/PolyesterForwardDiff
-          - version: "lts"
-            group: Back/SecondOrder
-          - version: "lts"
-            group: Back/SymbolicBackends
-          - version: "lts"
-            group: Misc/Internals
-          - version: "lts"
-            group: Misc/SparsityDetector
-          - version: "lts"
-            group: Down/Flux
-          - version: "lts"
-            group: Down/Lux
-          - version: "lts"
-            group: Down/Reactant
-          # pre-release
-          - version: "pre"
-            group: Back/ChainRulesBackends
-          - version: "pre"
-            group: Back/Enzyme
-          - version: "pre"
-            group: Back/Mooncake
-          - version: "pre"
-            group: Back/SecondOrder
-          - version: "pre"
-            group: Misc/Internals
-          - version: "pre"
-            group: Misc/SparsityDetector
-=======
->>>>>>> 94f9bc5d
     env:
       JULIA_DI_TEST_GROUP: ${{ matrix.group }}
     steps:
@@ -144,57 +87,52 @@
           token: ${{ secrets.CODECOV_TOKEN }}
           fail_ci_if_error: true
 
-  test-DIT:
-    name: ${{ matrix.version }} - DIT (${{ matrix.group }})
-    runs-on: ubuntu-latest
-    if: ${{ !contains(github.event.pull_request.labels.*.name, 'skipci') }}
-    timeout-minutes: 60
-    permissions: # needed to allow julia-actions/cache to proactively delete old caches that it has created
-      actions: write
-      contents: read
-    strategy:
-      fail-fast: true
-      matrix:
-        version:
-          - "1.10"
-          - "1"
-<<<<<<< HEAD
-          # - "lts"
-          # - "pre"
-=======
->>>>>>> 94f9bc5d
-        group:
-          - Formalities
-          # - Zero
-          # - Standard
-          # - Weird
-        skip_lts:
-          - ${{ github.event.pull_request.draft }}
-        # exclude:
-        #   - skip_lts: true
-        #     version: "1.10"
-    env:
-      JULIA_DIT_TEST_GROUP: ${{ matrix.group }}
-    steps:
-      - uses: actions/checkout@v4
-      - uses: julia-actions/setup-julia@v2
-        with:
-          version: ${{ matrix.version }}
-          arch: x64
-      - uses: julia-actions/cache@v2
-      - name: Install dependencies & run tests
-        run: julia --project=./DifferentiationInterfaceTest -e '
-          using Pkg;
-          Pkg.Registry.update();
-          Pkg.develop(path="./DifferentiationInterface");
-          Pkg.test("DifferentiationInterfaceTest"; coverage=true);'
-      - uses: julia-actions/julia-processcoverage@v1
-        with:
-          directories: ./DifferentiationInterfaceTest/src,./DifferentiationInterfaceTest/ext,./DifferentiationInterfaceTest/test
-      - uses: codecov/codecov-action@v4
-        with:
-          files: lcov.info
-          flags: DIT
-          name: ${{ matrix.version }} - DIT (${{ matrix.group }})
-          token: ${{ secrets.CODECOV_TOKEN }}
-          fail_ci_if_error: true+  # test-DIT:
+  #   name: ${{ matrix.version }} - DIT (${{ matrix.group }})
+  #   runs-on: ubuntu-latest
+  #   if: ${{ !contains(github.event.pull_request.labels.*.name, 'skipci') }}
+  #   timeout-minutes: 60
+  #   permissions: # needed to allow julia-actions/cache to proactively delete old caches that it has created
+  #     actions: write
+  #     contents: read
+  #   strategy:
+  #     fail-fast: true
+  #     matrix:
+  #       version:
+  #         - "1.10"
+  #         - "1"
+  #       group:
+  #         - Formalities
+  #         # - Zero
+  #         # - Standard
+  #         # - Weird
+  #       skip_lts:
+  #         - ${{ github.event.pull_request.draft }}
+  #       # exclude:
+  #       #   - skip_lts: true
+  #       #     version: "1.10"
+  #   env:
+  #     JULIA_DIT_TEST_GROUP: ${{ matrix.group }}
+  #   steps:
+  #     - uses: actions/checkout@v4
+  #     - uses: julia-actions/setup-julia@v2
+  #       with:
+  #         version: ${{ matrix.version }}
+  #         arch: x64
+  #     - uses: julia-actions/cache@v2
+  #     - name: Install dependencies & run tests
+  #       run: julia --project=./DifferentiationInterfaceTest -e '
+  #         using Pkg;
+  #         Pkg.Registry.update();
+  #         Pkg.develop(path="./DifferentiationInterface");
+  #         Pkg.test("DifferentiationInterfaceTest"; coverage=true);'
+  #     - uses: julia-actions/julia-processcoverage@v1
+  #       with:
+  #         directories: ./DifferentiationInterfaceTest/src,./DifferentiationInterfaceTest/ext,./DifferentiationInterfaceTest/test
+  #     - uses: codecov/codecov-action@v4
+  #       with:
+  #         files: lcov.info
+  #         flags: DIT
+  #         name: ${{ matrix.version }} - DIT (${{ matrix.group }})
+  #         token: ${{ secrets.CODECOV_TOKEN }}
+  #         fail_ci_if_error: true