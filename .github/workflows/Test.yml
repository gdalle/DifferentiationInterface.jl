name: Test

on:
  push:
    branches:
      - main
    tags: ['*']
  pull_request:
  workflow_dispatch:

concurrency:
  # Skip intermediate builds: always.
  # Cancel intermediate builds: only if it is a pull request build.
  group: ${{ github.workflow }}-${{ github.ref }}
  cancel-in-progress: ${{ startsWith(github.ref, 'refs/pull/') }}

jobs:
  
  test-DI:
    name: ${{ matrix.version }} - DI (${{ matrix.group }})
    runs-on: ubuntu-latest
    timeout-minutes: 60
    permissions: # needed to allow julia-actions/cache to proactively delete old caches that it has created
      actions: write
      contents: read
    strategy:
      fail-fast: false
      matrix:
        version:
          - '1'
<<<<<<< HEAD
          # - '1.6'
          # - '~1.11.0-0'
        group:
          - Formalities
          # - Internals
          # - Single/Diffractor
          # - Single/Enzyme
          # - Single/FastDifferentiation
          # - Single/FiniteDiff
          # - Single/FiniteDifferences
          # - Single/ForwardDiff
          # - Single/PolyesterForwardDiff
          # - Single/ReverseDiff
          # - Single/Symbolics
          # - Single/Tapir
          # - Single/Tracker
          # - Single/Zygote
          # - Double/ChainRulesCore-Zygote
          # - Double/Enzyme-ForwardDiff
          - Double/Enzyme-Reactant
          # - Double/ForwardDiff-Zygote
          # - Double/ReverseDiff-Zygote
=======
          - 'lts'
          - 'pre'
        group:
          - Formalities
          - Internals
          - Back/Diffractor
          - Back/Enzyme
          - Back/FastDifferentiation
          - Back/FiniteDiff
          - Back/FiniteDifferences
          - Back/ForwardDiff
          - Back/PolyesterForwardDiff
          - Back/ReverseDiff
          - Back/SecondOrder
          - Back/Symbolics
          - Back/Tapir
          - Back/Tracker
          - Back/Zygote
          - Down/Detector
          - Down/DifferentiateWith
          - Down/Flux
>>>>>>> 43bac94b
        exclude:
          # lts
          - version: 'lts'
            group: Formalities
          - version: 'lts'
            group: Back/Diffractor
          - version: 'lts'
            group: Back/Enzyme
          - version: 'lts'
            group: Back/FiniteDiff
          - version: 'lts'
            group: Back/FastDifferentiation
          - version: 'lts'
            group: Back/PolyesterForwardDiff
          - version: 'lts'
            group: Back/SecondOrder
          - version: 'lts'
            group: Back/Symbolics
          - version: 'lts'
            group: Back/Tapir
          - version: 'lts'
            group: Down/Detector
          - version: 'lts'
            group: Down/Flux
          # pre-release
          - version: 'pre'
            group: Formalities
<<<<<<< HEAD
          - version: '1.6'
            group: Single/Diffractor
          - version: '1.6'
            group: Single/Enzyme
          - version: '~1.11.0-0'
            group: Single/Enzyme
          - version: '1.6'
            group: Single/FiniteDiff
          - version: '1.6'
            group: Single/FastDifferentiation
          - version: '1.6'
            group: Single/PolyesterForwardDiff
          - version: '1.6'
            group: Single/Symbolics
          - version: '1.6'
            group: Single/Tapir
          - version: '~1.11.0-0'
            group: Single/Tapir
          - version: '~1.11.0-0'
            group: Double/ChainRulesCore-Zygote
          - version: '1.6'
            group: Double/Enzyme-ForwardDiff
          - version: '~1.11.0-0'
            group: Double/Enzyme-ForwardDiff
          - version: '1.6'
            group: Double/Enzyme-Reactant
          - version: '~1.11.0-0'
            group: Double/Enzyme-Reactant
          - version: '1.6'
            group: Double/ReverseDiff-Zygote
=======
          - version: 'pre'
            group: Back/Enzyme
          - version: 'pre'
            group: Back/Tapir
          - version: 'pre'
            group: Back/SecondOrder
          - version: 'pre'
            group: Down/Detector
>>>>>>> 43bac94b
    
    steps:
      - uses: actions/checkout@v4
      - uses: julia-actions/setup-julia@v2
        with:
          version: ${{ matrix.version }}
          arch: x64
      - uses: julia-actions/cache@v2
      - uses: julia-actions/julia-buildpkg@v1
      - name: Update registry
        run: julia -e 'using Pkg; Pkg.Registry.update()'
      - uses: julia-actions/julia-runtest@v1
        with:
          project: ./DifferentiationInterface
        env:
          JULIA_DI_TEST_GROUP: ${{ matrix.group }}
      - uses: julia-actions/julia-processcoverage@v1
        with:
          directories: ./DifferentiationInterface/src,./DifferentiationInterface/ext,./DifferentiationInterface/test
      - uses: codecov/codecov-action@v4
        with:
          files: lcov.info
          token: ${{ secrets.CODECOV_TOKEN }}
          fail_ci_if_error: true
<<<<<<< HEAD
  # test-DIT:
  #   name: DIT (${{ matrix.group }}) - ${{ matrix.version }}
  #   runs-on: ubuntu-latest
  #   timeout-minutes: 60
  #   permissions: # needed to allow julia-actions/cache to proactively delete old caches that it has created
  #     actions: write
  #     contents: read
  #   strategy:
  #     fail-fast: false
  #     matrix:
  #       version:
  #         - '1'
  #         - '1.6'
  #         - '~1.11.0-0'
  #       group:
  #         - Formalities
  #         - Zero
  #         - ForwardDiff
  #         - Zygote
  #       exclude:
  #         - version: '1.6'
  #           group: Formalities
=======

  test-DIT:
    name: ${{ matrix.version }} - DIT (${{ matrix.group }})
    runs-on: ubuntu-latest
    timeout-minutes: 60
    permissions: # needed to allow julia-actions/cache to proactively delete old caches that it has created
      actions: write
      contents: read
    strategy:
      fail-fast: false
      matrix:
        version:
          - '1'
          - 'lts'
          - 'pre'
        group:
          - Formalities
          - Zero
          - ForwardDiff
          - Weird
        exclude:
          - version: 'lts'
            group: Formalities
          - version: 'lts'
            group: Weird
>>>>>>> 43bac94b
    
  #   steps:
  #     - uses: actions/checkout@v4
  #     - uses: julia-actions/setup-julia@v2
  #       with:
  #         version: ${{ matrix.version }}
  #         arch: x64
  #     - uses: julia-actions/cache@v2
  #     - uses: julia-actions/julia-buildpkg@v1
  #     - name: Dev dependencies (temporary)
  #       run: julia --project='./DifferentiationInterfaceTest' -e '
  #         using Pkg;
  #         Pkg.Registry.update();
  #         Pkg.develop(PackageSpec(path="./DifferentiationInterface"));
  #         Pkg.instantiate();'
  #     - uses: julia-actions/julia-runtest@v1
  #       with:
  #         project: ./DifferentiationInterfaceTest
  #       env:
  #         JULIA_DI_TEST_GROUP: ${{ matrix.group }}
  #     - uses: julia-actions/julia-processcoverage@v1
  #       with:
  #         directories: ./DifferentiationInterfaceTest/src,./DifferentiationInterfaceTest/ext,./DifferentiationInterfaceTest/test
  #     - uses: codecov/codecov-action@v4
  #       with:
  #         files: lcov.info
  #         token: ${{ secrets.CODECOV_TOKEN }}
  #         fail_ci_if_error: true<|MERGE_RESOLUTION|>--- conflicted
+++ resolved
@@ -28,52 +28,28 @@
       matrix:
         version:
           - '1'
-<<<<<<< HEAD
-          # - '1.6'
-          # - '~1.11.0-0'
+          # - 'lts'
+          # - 'pre'
         group:
           - Formalities
           # - Internals
-          # - Single/Diffractor
-          # - Single/Enzyme
-          # - Single/FastDifferentiation
-          # - Single/FiniteDiff
-          # - Single/FiniteDifferences
-          # - Single/ForwardDiff
-          # - Single/PolyesterForwardDiff
-          # - Single/ReverseDiff
-          # - Single/Symbolics
-          # - Single/Tapir
-          # - Single/Tracker
-          # - Single/Zygote
-          # - Double/ChainRulesCore-Zygote
-          # - Double/Enzyme-ForwardDiff
-          - Double/Enzyme-Reactant
-          # - Double/ForwardDiff-Zygote
-          # - Double/ReverseDiff-Zygote
-=======
-          - 'lts'
-          - 'pre'
-        group:
-          - Formalities
-          - Internals
-          - Back/Diffractor
-          - Back/Enzyme
-          - Back/FastDifferentiation
-          - Back/FiniteDiff
-          - Back/FiniteDifferences
-          - Back/ForwardDiff
-          - Back/PolyesterForwardDiff
-          - Back/ReverseDiff
-          - Back/SecondOrder
-          - Back/Symbolics
-          - Back/Tapir
-          - Back/Tracker
-          - Back/Zygote
-          - Down/Detector
-          - Down/DifferentiateWith
-          - Down/Flux
->>>>>>> 43bac94b
+          # - Back/Diffractor
+          # - Back/Enzyme
+          # - Back/FastDifferentiation
+          # - Back/FiniteDiff
+          # - Back/FiniteDifferences
+          # - Back/ForwardDiff
+          # - Back/PolyesterForwardDiff
+          # - Back/ReverseDiff
+          # - Back/SecondOrder
+          # - Back/Symbolics
+          # - Back/Tapir
+          # - Back/Tracker
+          # - Back/Zygote
+          # - Down/Detector
+          # - Down/DifferentiateWith
+          # - Down/Flux
+          - Down/Reactant
         exclude:
           # lts
           - version: 'lts'
@@ -101,38 +77,6 @@
           # pre-release
           - version: 'pre'
             group: Formalities
-<<<<<<< HEAD
-          - version: '1.6'
-            group: Single/Diffractor
-          - version: '1.6'
-            group: Single/Enzyme
-          - version: '~1.11.0-0'
-            group: Single/Enzyme
-          - version: '1.6'
-            group: Single/FiniteDiff
-          - version: '1.6'
-            group: Single/FastDifferentiation
-          - version: '1.6'
-            group: Single/PolyesterForwardDiff
-          - version: '1.6'
-            group: Single/Symbolics
-          - version: '1.6'
-            group: Single/Tapir
-          - version: '~1.11.0-0'
-            group: Single/Tapir
-          - version: '~1.11.0-0'
-            group: Double/ChainRulesCore-Zygote
-          - version: '1.6'
-            group: Double/Enzyme-ForwardDiff
-          - version: '~1.11.0-0'
-            group: Double/Enzyme-ForwardDiff
-          - version: '1.6'
-            group: Double/Enzyme-Reactant
-          - version: '~1.11.0-0'
-            group: Double/Enzyme-Reactant
-          - version: '1.6'
-            group: Double/ReverseDiff-Zygote
-=======
           - version: 'pre'
             group: Back/Enzyme
           - version: 'pre'
@@ -141,7 +85,6 @@
             group: Back/SecondOrder
           - version: 'pre'
             group: Down/Detector
->>>>>>> 43bac94b
     
     steps:
       - uses: actions/checkout@v4
@@ -166,9 +109,9 @@
           files: lcov.info
           token: ${{ secrets.CODECOV_TOKEN }}
           fail_ci_if_error: true
-<<<<<<< HEAD
+
   # test-DIT:
-  #   name: DIT (${{ matrix.group }}) - ${{ matrix.version }}
+  #   name: ${{ matrix.version }} - DIT (${{ matrix.group }})
   #   runs-on: ubuntu-latest
   #   timeout-minutes: 60
   #   permissions: # needed to allow julia-actions/cache to proactively delete old caches that it has created
@@ -179,44 +122,18 @@
   #     matrix:
   #       version:
   #         - '1'
-  #         - '1.6'
-  #         - '~1.11.0-0'
+  #         - 'lts'
+  #         - 'pre'
   #       group:
   #         - Formalities
   #         - Zero
   #         - ForwardDiff
-  #         - Zygote
+  #         - Weird
   #       exclude:
-  #         - version: '1.6'
+  #         - version: 'lts'
   #           group: Formalities
-=======
-
-  test-DIT:
-    name: ${{ matrix.version }} - DIT (${{ matrix.group }})
-    runs-on: ubuntu-latest
-    timeout-minutes: 60
-    permissions: # needed to allow julia-actions/cache to proactively delete old caches that it has created
-      actions: write
-      contents: read
-    strategy:
-      fail-fast: false
-      matrix:
-        version:
-          - '1'
-          - 'lts'
-          - 'pre'
-        group:
-          - Formalities
-          - Zero
-          - ForwardDiff
-          - Weird
-        exclude:
-          - version: 'lts'
-            group: Formalities
-          - version: 'lts'
-            group: Weird
->>>>>>> 43bac94b
-    
+  #         - version: 'lts'
+  #           group: Weird
   #   steps:
   #     - uses: actions/checkout@v4
   #     - uses: julia-actions/setup-julia@v2
