--- conflicted
+++ resolved
@@ -1,9 +1,5 @@
 type_stable_backends = [
-<<<<<<< HEAD
-    AutoForwardDiff(), #
-=======
     AutoForwardDiff(),  #
->>>>>>> 4fa52a24
     AutoEnzyme(Enzyme.Forward),
     # AutoEnzyme(Enzyme.Reverse),  # TODO: add it back
 ]
