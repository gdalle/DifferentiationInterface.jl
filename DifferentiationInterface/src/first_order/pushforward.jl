## Docstrings

"""
    prepare_pushforward(f,     backend, x, dx) -> extras
    prepare_pushforward(f!, y, backend, x, dx) -> extras

Create an `extras` object that can be given to [`pushforward`](@ref) and its variants.

!!! warning
    If the function changes in any way, the result of preparation will be invalidated, and you will need to run it again.
    In the two-argument case, `y` is mutated by `f!` during preparation.
"""
function prepare_pushforward end

"""
    prepare_pushforward_same_point(f,     backend, x, dx) -> extras_same
    prepare_pushforward_same_point(f!, y, backend, x, dx) -> extras_same

Create an `extras_same` object that can be given to [`pushforward`](@ref) and its variants _if they are applied at the same point `x`_.

!!! warning
    If the function or the point changes in any way, the result of preparation will be invalidated, and you will need to run it again.
    In the two-argument case, `y` is mutated by `f!` during preparation.
"""
function prepare_pushforward_same_point end

"""
    value_and_pushforward(f,     backend, x, dx, [extras]) -> (y, dy)
    value_and_pushforward(f!, y, backend, x, dx, [extras]) -> (y, dy)

Compute the value and the pushforward of the function `f` at point `x` with seed `dx`.

$(document_preparation("pushforward"; same_point=true))

!!! tip 
    Pushforwards are also commonly called Jacobian-vector products or JVPs.
    This function could have been named `value_and_jvp`.

!!! info
    Required primitive for forward mode backends.
"""
function value_and_pushforward end

"""
    value_and_pushforward!(f,     dy, backend, x, dx, [extras]) -> (y, dy)
    value_and_pushforward!(f!, y, dy, backend, x, dx, [extras]) -> (y, dy)

Compute the value and the pushforward of the function `f` at point `x` with seed `dx`, overwriting `dy`.

$(document_preparation("pushforward"; same_point=true))

!!! tip 
    Pushforwards are also commonly called Jacobian-vector products or JVPs.
    This function could have been named `value_and_jvp!`.
"""
function value_and_pushforward! end

"""
    pushforward(f,     backend, x, dx, [extras]) -> dy
    pushforward(f!, y, backend, x, dx, [extras]) -> dy

Compute the pushforward of the function `f` at point `x` with seed `dx`.

$(document_preparation("pushforward"; same_point=true))

!!! tip 
    Pushforwards are also commonly called Jacobian-vector products or JVPs.
    This function could have been named `jvp`.
"""
function pushforward end

"""
    pushforward!(f,     dy, backend, x, dx, [extras]) -> dy
    pushforward!(f!, y, dy, backend, x, dx, [extras]) -> dy

Compute the pushforward of the function `f` at point `x` with seed `dx`, overwriting `dy`.

$(document_preparation("pushforward"; same_point=true))

!!! tip 
    Pushforwards are also commonly called Jacobian-vector products or JVPs.
    This function could have been named `jvp!`.
"""
function pushforward! end

## Preparation

struct PullbackPushforwardExtras{E} <: PushforwardExtras
    pullback_extras::E
end

function prepare_pushforward(f::F, backend::AbstractADType, x, tx::Tangents) where {F}
    return _prepare_pushforward_aux(f, backend, x, tx, pushforward_performance(backend))
end

function prepare_pushforward(f!::F, y, backend::AbstractADType, x, tx::Tangents) where {F}
    return _prepare_pushforward_aux(f!, y, backend, x, tx, pushforward_performance(backend))
end

function _prepare_pushforward_aux(
    f::F, backend::AbstractADType, x, tx::Tangents, ::PushforwardSlow
) where {F}
    y = f(x)
    dy = y isa Number ? one(y) : basis(backend, y, first(CartesianIndices(y)))
    pullback_extras = prepare_pullback(f, backend, x, SingleTangent(dy))
    return PullbackPushforwardExtras(pullback_extras)
end

function _prepare_pushforward_aux(
    f!::F, y, backend::AbstractADType, x, tx::Tangents, ::PushforwardSlow
) where {F}
    dy = y isa Number ? one(y) : basis(backend, y, first(CartesianIndices(y)))
    pullback_extras = prepare_pullback(f!, y, backend, x, SingleTangent(dy))
    return PullbackPushforwardExtras(pullback_extras)
end

function _prepare_pushforward_aux(
    f, backend::AbstractADType, x, tx::Tangents, ::PushforwardFast
)
    throw(MissingBackendError(backend))
end

function _prepare_pushforward_aux(
    f!, y, backend::AbstractADType, x, tx::Tangents, ::PushforwardFast
)
    throw(MissingBackendError(backend))
end

## One argument

function _pushforward_via_pullback(
    f::F, backend::AbstractADType, x, dx, pullback_extras::PullbackExtras, y::Number
) where {F}
    t1 = pullback(f, backend, x, SingleTangent(one(y)), pullback_extras)
    dy = dot(dx, only(t1))
    return dy
end

function _pushforward_via_pullback(
    f::F, backend::AbstractADType, x, dx, pullback_extras::PullbackExtras, y::AbstractArray
) where {F}
    dy = map(CartesianIndices(y)) do i
        t1 = pullback(f, backend, x, SingleTangent(basis(backend, y, i)), pullback_extras)
        dot(dx, only(t1))
    end
    return dy
end

function value_and_pushforward(
    f::F, backend::AbstractADType, x, tx::Tangents{B}, extras::PullbackPushforwardExtras
) where {F,B}
    @compat (; pullback_extras) = extras
    y = f(x)
    if B == 1
        dx = _pushforward_via_pullback(f, backend, x, only(tx), pullback_extras, y)
        return y, SingleTangent(dx)
    else
        dxs = ntuple(
            b -> _pushforward_via_pullback(f, backend, x, tx.d[b], pullback_extras, y),
            Val(B),
        )
        return y, Tangents(dxs)
    end
end

function value_and_pushforward!(
    f::F, ty::Tangents, backend::AbstractADType, x, tx::Tangents, extras::PushforwardExtras
) where {F}
    y, new_ty = value_and_pushforward(f, backend, x, tx, extras)
    return y, copyto!(ty, new_ty)
end

function pushforward(
    f::F, backend::AbstractADType, x, tx::Tangents, extras::PushforwardExtras
) where {F}
    return value_and_pushforward(f, backend, x, tx, extras)[2]
end

function pushforward!(
    f::F, ty::Tangents, backend::AbstractADType, x, tx::Tangents, extras::PushforwardExtras
) where {F}
    return value_and_pushforward!(f, ty, backend, x, tx, extras)[2]
end

## Two arguments

function _pushforward_via_pullback(
    f!::F, y::AbstractArray, backend::AbstractADType, x, dx, pullback_extras::PullbackExtras
) where {F}
    dy = map(CartesianIndices(y)) do i
        t1 = pullback(f!, y, backend, x, SingleTangent(basis(backend, y, i)), pullback_extras)
        dot(dx, only(t1))
    end
    return dy
end

function value_and_pushforward(
    f!::F, y, backend::AbstractADType, x, tx::Tangents{B}, extras::PullbackPushforwardExtras
) where {F,B}
    @compat (; pullback_extras) = extras
    if B == 1
        dy = _pushforward_via_pullback(f!, y, backend, x, only(tx), pullback_extras)
        f!(y, x)
        return y, SingleTangent(dy)
    else
        dys = ntuple(
            b -> _pushforward_via_pullback(f!, y, backend, x, tx.d[b], pullback_extras),
            Val(B),
        )
        f!(y, x)
        return y, Tangents(dys)
    end
end

function value_and_pushforward!(
    f!::F,
    y,
    ty::Tangents,
    backend::AbstractADType,
    x,
    tx::Tangents,
    extras::PushforwardExtras,
) where {F}
    y, new_ty = value_and_pushforward(f!, y, backend, x, tx, extras)
    return y, copyto!(ty, new_ty)
end

function pushforward(
    f!::F, y, backend::AbstractADType, x, tx::Tangents, extras::PushforwardExtras
) where {F}
    return value_and_pushforward(f!, y, backend, x, tx, extras)[2]
end

function pushforward!(
    f!::F,
    y,
    ty::Tangents,
    backend::AbstractADType,
    x,
    tx::Tangents,
    extras::PushforwardExtras,
) where {F}
    return value_and_pushforward!(f!, y, ty, backend, x, tx, extras)[2]
end

## Functors

struct PushforwardFixedSeed{F,B,TX,E}
    f::F
    backend::B
    tx::TX
    extras::E
end

function PushforwardFixedSeed(f, backend::AbstractADType, tx)
    return PushforwardFixedSeed(f, backend, tx, nothing)
end

<<<<<<< HEAD
function (pfs::PushforwardFixedSeed{F,B,TX,Nothing})(x) where {F,B,TX}
    @compat (; f, backend, tx) = pfs
    return pushforward(f, backend, x, tx)
=======
# not covered but don't remove, Enzyme messes with code coverage
function (pfs::PushforwardFixedSeed{F,B,DX,Nothing})(x) where {F,B,DX}
    @compat (; f, backend, dx) = pfs
    return pushforward(f, backend, x, dx)
>>>>>>> 56fc186e
end<|MERGE_RESOLUTION|>--- conflicted
+++ resolved
@@ -256,14 +256,8 @@
     return PushforwardFixedSeed(f, backend, tx, nothing)
 end
 
-<<<<<<< HEAD
+# not covered but don't remove, Enzyme messes with code coverage
 function (pfs::PushforwardFixedSeed{F,B,TX,Nothing})(x) where {F,B,TX}
     @compat (; f, backend, tx) = pfs
     return pushforward(f, backend, x, tx)
-=======
-# not covered but don't remove, Enzyme messes with code coverage
-function (pfs::PushforwardFixedSeed{F,B,DX,Nothing})(x) where {F,B,DX}
-    @compat (; f, backend, dx) = pfs
-    return pushforward(f, backend, x, dx)
->>>>>>> 56fc186e
 end