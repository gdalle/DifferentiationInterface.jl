"""
    basis(backend, a::AbstractArray, i::CartesianIndex)

Construct the `i`-th standard basis array in the vector space of `a` with element type `eltype(a)`.

## Note

If an AD backend benefits from a more specialized basis array implementation,
this function can be extended on the backend type.
"""
basis(::AbstractADType, a::AbstractArray, i) = basis(a, i)

"""
    multibasis(backend, a::AbstractArray, inds::AbstractVector{<:CartesianIndex})

Construct the sum of the `i`-th standard basis arrays in the vector space of `a` with element type `eltype(a)`, for all `i ∈ inds`.

## Note

If an AD backend benefits from a more specialized basis array implementation,
this function can be extended on the backend type.
"""
multibasis(::AbstractADType, a::AbstractArray, inds) = multibasis(a, inds)

function basis(a::AbstractArray{T,N}, i::CartesianIndex{N}) where {T,N}
    return zero(a) + OneElement(one(T), Tuple(i), axes(a))
end

<<<<<<< HEAD
function make_seed(x::AbstractArray, group::AbstractVector{<:Integer})
    seed = similar(x)
    seed .= zero(eltype(x))
    seed[group] .= one(eltype(x))
=======
function multibasis(
    a::AbstractArray{T,N}, inds::AbstractVector{<:CartesianIndex{N}}
) where {T,N}
    seed = zero(a)
    for i in inds
        seed += OneElement(one(T), Tuple(i), axes(a))
    end
>>>>>>> 14412607
    return seed
end<|MERGE_RESOLUTION|>--- conflicted
+++ resolved
@@ -26,12 +26,6 @@
     return zero(a) + OneElement(one(T), Tuple(i), axes(a))
 end
 
-<<<<<<< HEAD
-function make_seed(x::AbstractArray, group::AbstractVector{<:Integer})
-    seed = similar(x)
-    seed .= zero(eltype(x))
-    seed[group] .= one(eltype(x))
-=======
 function multibasis(
     a::AbstractArray{T,N}, inds::AbstractVector{<:CartesianIndex{N}}
 ) where {T,N}
@@ -39,6 +33,5 @@
     for i in inds
         seed += OneElement(one(T), Tuple(i), axes(a))
     end
->>>>>>> 14412607
     return seed
 end