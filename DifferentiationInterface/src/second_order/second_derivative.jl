## Docstrings

"""
    prepare_second_derivative(f, backend, x) -> extras

Create an `extras` object that can be given to [`second_derivative`](@ref) and its variants.

!!! warning
    If the function changes in any way, the result of preparation will be invalidated, and you will need to run it again.
"""
function prepare_second_derivative end

"""
    second_derivative(f, [extras,] backend, x) -> der2

Compute the second derivative of the function `f` at point `x`.

$(document_preparation("second_derivative"))
"""
function second_derivative end

"""
    second_derivative!(f, der2, [extras,] backend, x) -> der2

Compute the second derivative of the function `f` at point `x`, overwriting `der2`.

$(document_preparation("second_derivative"))
"""
function second_derivative! end

"""
    value_derivative_and_second_derivative(f, [extras,] backend, x) -> (y, der, der2)

Compute the value, first derivative and second derivative of the function `f` at point `x`.

$(document_preparation("second_derivative"))
"""
function value_derivative_and_second_derivative end

"""
    value_derivative_and_second_derivative!(f, der, der2, [extras,] backend, x) -> (y, der, der2)

Compute the value, first derivative and second derivative of the function `f` at point `x`, overwriting `der` and `der2`.

$(document_preparation("second_derivative"))
"""
function value_derivative_and_second_derivative! end

## Preparation

struct ClosureSecondDerivativeExtras{ID,E<:DerivativeExtras} <: SecondDerivativeExtras
    inner_derivative::ID
    outer_derivative_extras::E
end

<<<<<<< HEAD
function prepare_second_derivative(
    f::F, backend::AbstractADType, x, contexts::Vararg{Context,C}
) where {F,C}
    function inner_derivative(x, contexts...)
        return InnerDerivative(f, nested(maybe_inner(backend)), x, contexts...)
    end
    outer_derivative_extras = prepare_derivative(
        inner_derivative, maybe_outer(backend), x, contexts...
    )
=======
function prepare_second_derivative(f::F, backend::AbstractADType, x) where {F}
    inner_derivative(x) = derivative(f, nested(maybe_inner(backend)), x)
    outer_derivative_extras = prepare_derivative(inner_derivative, maybe_outer(backend), x)
>>>>>>> b3c9b0a7
    return ClosureSecondDerivativeExtras(inner_derivative, outer_derivative_extras)
end

## One argument

function second_derivative(
<<<<<<< HEAD
    f::F,
    extras::ClosureSecondDerivativeExtras,
    backend::AbstractADType,
    x,
    contexts::Vararg{Context,C},
) where {F,C}
    @compat (; inner_derivative, outer_derivative_extras) = extras
    return derivative(
        inner_derivative, outer_derivative_extras, maybe_outer(backend), x, contexts...
    )
end

function value_derivative_and_second_derivative(
    f::F,
    extras::ClosureSecondDerivativeExtras,
    backend::AbstractADType,
    x,
    contexts::Vararg{Context,C},
) where {F,C}
    @compat (; inner_derivative, outer_derivative_extras) = extras
    y = f(x)
    der, der2 = value_and_derivative(
        inner_derivative, outer_derivative_extras, maybe_outer(backend), x, contexts...
=======
    f::F, extras::ClosureSecondDerivativeExtras, backend::AbstractADType, x
) where {F}
    @compat (; inner_derivative, outer_derivative_extras) = extras
    return derivative(inner_derivative, outer_derivative_extras, maybe_outer(backend), x)
end

function value_derivative_and_second_derivative(
    f::F, extras::ClosureSecondDerivativeExtras, backend::AbstractADType, x
) where {F}
    @compat (; inner_derivative, outer_derivative_extras) = extras
    y = f(x)
    der, der2 = value_and_derivative(
        inner_derivative, outer_derivative_extras, maybe_outer(backend), x
>>>>>>> b3c9b0a7
    )
    return y, der, der2
end

function second_derivative!(
<<<<<<< HEAD
    f::F,
    der2,
    extras::SecondDerivativeExtras,
    backend::AbstractADType,
    x,
    contexts::Vararg{Context,C},
) where {F,C}
    @compat (; inner_derivative, outer_derivative_extras) = extras
    return derivative!(
        inner_derivative,
        der2,
        outer_derivative_extras,
        maybe_outer(backend),
        x,
        contexts...,
=======
    f::F, der2, extras::SecondDerivativeExtras, backend::AbstractADType, x
) where {F}
    @compat (; inner_derivative, outer_derivative_extras) = extras
    return derivative!(
        inner_derivative, der2, outer_derivative_extras, maybe_outer(backend), x
>>>>>>> b3c9b0a7
    )
end

function value_derivative_and_second_derivative!(
<<<<<<< HEAD
    f::F,
    der,
    der2,
    extras::SecondDerivativeExtras,
    backend::AbstractADType,
    x,
    contexts::Vararg{Context,C},
) where {F,C}
    @compat (; inner_derivative, outer_derivative_extras) = extras
    y = f(x)
    new_der, _ = value_and_derivative!(
        inner_derivative,
        der2,
        outer_derivative_extras,
        maybe_outer(backend),
        x,
        contexts...,
=======
    f::F, der, der2, extras::SecondDerivativeExtras, backend::AbstractADType, x
) where {F}
    @compat (; inner_derivative, outer_derivative_extras) = extras
    y = f(x)
    new_der, _ = value_and_derivative!(
        inner_derivative, der2, outer_derivative_extras, maybe_outer(backend), x
>>>>>>> b3c9b0a7
    )
    return y, copyto!(der, new_der), der2
end<|MERGE_RESOLUTION|>--- conflicted
+++ resolved
@@ -53,28 +53,21 @@
     outer_derivative_extras::E
 end
 
-<<<<<<< HEAD
 function prepare_second_derivative(
     f::F, backend::AbstractADType, x, contexts::Vararg{Context,C}
 ) where {F,C}
     function inner_derivative(x, contexts...)
-        return InnerDerivative(f, nested(maybe_inner(backend)), x, contexts...)
+        return derivative(f, nested(maybe_inner(backend)), x, contexts...)
     end
     outer_derivative_extras = prepare_derivative(
         inner_derivative, maybe_outer(backend), x, contexts...
     )
-=======
-function prepare_second_derivative(f::F, backend::AbstractADType, x) where {F}
-    inner_derivative(x) = derivative(f, nested(maybe_inner(backend)), x)
-    outer_derivative_extras = prepare_derivative(inner_derivative, maybe_outer(backend), x)
->>>>>>> b3c9b0a7
     return ClosureSecondDerivativeExtras(inner_derivative, outer_derivative_extras)
 end
 
 ## One argument
 
 function second_derivative(
-<<<<<<< HEAD
     f::F,
     extras::ClosureSecondDerivativeExtras,
     backend::AbstractADType,
@@ -98,27 +91,11 @@
     y = f(x)
     der, der2 = value_and_derivative(
         inner_derivative, outer_derivative_extras, maybe_outer(backend), x, contexts...
-=======
-    f::F, extras::ClosureSecondDerivativeExtras, backend::AbstractADType, x
-) where {F}
-    @compat (; inner_derivative, outer_derivative_extras) = extras
-    return derivative(inner_derivative, outer_derivative_extras, maybe_outer(backend), x)
-end
-
-function value_derivative_and_second_derivative(
-    f::F, extras::ClosureSecondDerivativeExtras, backend::AbstractADType, x
-) where {F}
-    @compat (; inner_derivative, outer_derivative_extras) = extras
-    y = f(x)
-    der, der2 = value_and_derivative(
-        inner_derivative, outer_derivative_extras, maybe_outer(backend), x
->>>>>>> b3c9b0a7
     )
     return y, der, der2
 end
 
 function second_derivative!(
-<<<<<<< HEAD
     f::F,
     der2,
     extras::SecondDerivativeExtras,
@@ -134,18 +111,10 @@
         maybe_outer(backend),
         x,
         contexts...,
-=======
-    f::F, der2, extras::SecondDerivativeExtras, backend::AbstractADType, x
-) where {F}
-    @compat (; inner_derivative, outer_derivative_extras) = extras
-    return derivative!(
-        inner_derivative, der2, outer_derivative_extras, maybe_outer(backend), x
->>>>>>> b3c9b0a7
     )
 end
 
 function value_derivative_and_second_derivative!(
-<<<<<<< HEAD
     f::F,
     der,
     der2,
@@ -163,14 +132,6 @@
         maybe_outer(backend),
         x,
         contexts...,
-=======
-    f::F, der, der2, extras::SecondDerivativeExtras, backend::AbstractADType, x
-) where {F}
-    @compat (; inner_derivative, outer_derivative_extras) = extras
-    y = f(x)
-    new_der, _ = value_and_derivative!(
-        inner_derivative, der2, outer_derivative_extras, maybe_outer(backend), x
->>>>>>> b3c9b0a7
     )
     return y, copyto!(der, new_der), der2
 end