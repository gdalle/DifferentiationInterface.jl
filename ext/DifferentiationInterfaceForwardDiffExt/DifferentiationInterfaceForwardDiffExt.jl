--- conflicted
+++ resolved
@@ -3,27 +3,8 @@
 using ADTypes: AbstractADType, AutoForwardDiff
 using DifferentiationInterface: myeltype
 import DifferentiationInterface as DI
-<<<<<<< HEAD
-=======
 using DifferentiationInterface.DifferentiationTest
 import DifferentiationInterface.DifferentiationTest as DT
-using DifferentiationInterface.DifferentiationTest:
-    AbstractOperator,
-    PushforwardAllocating,
-    PushforwardMutating,
-    PullbackAllocating,
-    PullbackMutating,
-    MultiderivativeAllocating,
-    MultiderivativeMutating,
-    GradientAllocating,
-    JacobianAllocating,
-    JacobianMutating,
-    DerivativeAllocating,
-    SecondDerivativeAllocating,
-    HessianAllocating,
-    HessianVectorProductAllocating,
-    compatible_scenarios
->>>>>>> 0a296406
 using DiffResults: DiffResults
 using ForwardDiff:
     Chunk,
@@ -48,4 +29,6 @@
 include("allocating.jl")
 include("mutating.jl")
 
+include("TestCorrectness.jl")
+
 end # module