struct CallCounter{F}
    f::F
    count::Base.RefValue{Int}
end

CallCounter(f::F) where {F} = CallCounter{F}(f, Ref(0))

function (cc::CallCounter{F})(x) where {F}
    cc.count[] += 1
    return cc.f(x)
end

function (cc::CallCounter{F})(y, x) where {F}
    cc.count[] += 1
    return cc.f(y, x)
end

function test_call_count(
    backends::Vector{<:AbstractADType},
    operators::Vector{<:AbstractOperator},
    scenarios::Vector{<:Scenario};
)
    @testset verbose = true "Call count" begin
        @testset verbose = true "$(backend_string(backend))" for backend in backends
            @testset "$op" for op in operators
<<<<<<< HEAD
                if op == :pushforward_allocating
                    @testset "$s" for s in allocating(scenarios)
                        test_call_count_pushforward_allocating(backend, s)
                    end
                elseif op == :pushforward_mutating
                    @testset "$s" for s in mutating(scenarios)
                        test_call_count_pushforward_mutating(backend, s)
                    end

                elseif op == :pullback_allocating
                    @testset "$s" for s in allocating(scenarios)
                        test_call_count_pullback_allocating(backend, s)
                    end
                elseif op == :pullback_mutating
                    @testset "$s" for s in mutating(scenarios)
                        test_call_count_pullback_mutating(backend, s)
                    end

                elseif op == :derivative_allocating
                    @testset "$s" for s in allocating(scalar_in(scenarios))
                        test_call_count_derivative_allocating(backend, s)
                    end
                elseif op == :derivative_mutating
                    @testset "$s" for s in mutating(scalar_in(scenarios))
                        test_call_count_derivative_mutating(backend, s)
                    end

                elseif op == :gradient_allocating
                    @testset "$s" for s in allocating(scalar_out(scenarios))
                        test_call_count_gradient_allocating(backend, s)
                    end

                elseif op == :jacobian_allocating
                    @testset "$s" for s in allocating(array_array(scenarios))
                        test_call_count_jacobian_allocating(backend, s)
                    end
                elseif op == :jacobian_mutating
                    @testset "$s" for s in mutating(array_array(scenarios))
                        test_call_count_jacobian_mutating(backend, s)
                    end

                else
                    throw(ArgumentError("Invalid operator to test: `:$op`"))
=======
                @testset "$s" for s in compatible_scenarios(op, scenarios)
                    test_call_count(op, backend, s)
>>>>>>> 0a296406
                end
            end
        end
    end
end

## Pushforward

function test_call_count(::PushforwardAllocating, ba::AbstractADType, scen::Scenario)
    Bool(supports_pushforward(ba)) || return nothing
    (; f, x, dx) = deepcopy(scen)
    extras = prepare_pushforward(CallCounter(f), ba, x)
    cc = CallCounter(f)
    value_and_pushforward(cc, ba, x, dx, extras)
    if mode(ba) == AbstractForwardMode
        @test cc.count[] <= 1
    end
end

function test_call_count(::PushforwardMutating, ba::AbstractADType, scen::Scenario)
    Bool(supports_pushforward(ba)) || return nothing
    Bool(supports_mutation(ba)) || return nothing
    (; f, x, y, dx, dy) = deepcopy(scen)
    extras = prepare_pushforward(CallCounter(f), ba, y, x)
    cc! = CallCounter(f)
    y_in = myzero(y)
    dy_in = myzero(dy)
    value_and_pushforward!(cc!, y_in, dy_in, ba, x, dx, extras)
    if mode(ba) == AbstractForwardMode
        @test cc!.count[] <= 1
    end
end

## Pullback

function test_call_count(::PullbackAllocating, ba::AbstractADType, scen::Scenario)
    Bool(supports_pullback(ba)) || return nothing
    (; f, x, y, dy) = deepcopy(scen)
    extras = prepare_pullback(CallCounter(f), ba, x)
    cc = CallCounter(f)
    value_and_pullback(cc, ba, x, dy, extras)
    if mode(ba) == AbstractReverseMode
        @test cc.count[] <= 1
    end
end

function test_call_count(::PullbackMutating, ba::AbstractADType, scen::Scenario)
    Bool(supports_pullback(ba)) || return nothing
    Bool(supports_mutation(ba)) || return nothing
    (; f, x, y, dx, dy) = deepcopy(scen)
    extras = prepare_pullback(CallCounter(f), ba, y, x)
    cc! = CallCounter(f)
    y_in = myzero(y)
    dx_in = myzero(dx)
    value_and_pullback!(cc!, y_in, dx_in, ba, x, dy, extras)
    if mode(ba) == AbstractReverseMode
        @test cc!.count[] <= 1
    end
end

## Derivative

<<<<<<< HEAD
function test_call_count_derivative_allocating(
    ba::AbstractADType, scen::Scenario{<:Any,<:Number,<:Any}
=======
function test_call_count(
    ::DerivativeAllocating, ba::AbstractADType, scen::Scenario{<:Any,<:Number}
>>>>>>> 0a296406
)
    (; f, x, y) = deepcopy(scen)
    extras = prepare_derivative(CallCounter(f), ba, x)
    cc = CallCounter(f)
<<<<<<< HEAD
    value_and_derivative(cc, ba, x, extras)
=======
    value_and_derivative(ba, cc, x)
    @test cc.count[] <= 1
end

## Multiderivative

function test_call_count(
    ::MultiderivativeAllocating,
    ba::AbstractADType,
    scen::Scenario{<:Any,<:Number,<:AbstractArray},
)
    (; f, x, y) = deepcopy(scen)
    cc1 = CallCounter(f)
    cc2 = CallCounter(f)
    value_and_multiderivative(ba, cc1, x)
    multiderivative(ba, cc2, x)
>>>>>>> 0a296406
    if mode(ba) == AbstractForwardMode
        @test cc.count[] <= 1
    elseif mode(ba) == AbstractReverseMode
        @test cc.count[] <= length(y)
    end
end

<<<<<<< HEAD
function test_call_count_derivative_mutating(
    ba::AbstractADType, scen::Scenario{<:Any,<:Number,<:AbstractArray}
=======
function test_call_count(
    ::MultiderivativeMutating,
    ba::AbstractADType,
    scen::Scenario{<:Any,<:Number,<:AbstractArray},
>>>>>>> 0a296406
)
    Bool(supports_mutation(ba)) || return nothing
    (; f, x, y, dy) = deepcopy(scen)
    extras = prepare_derivative(CallCounter(f), ba, y, x)
    cc! = CallCounter(f)
    y_in = myzero(y)
    der_in = myzero(dy)
    value_and_derivative!(cc!, y_in, der_in, ba, x, extras)
    if mode(ba) == AbstractForwardMode
        @test cc!.count[] <= 1
    elseif mode(ba) == AbstractReverseMode
        @test cc!.count[] <= length(y)
    end
end

## Gradient

<<<<<<< HEAD
function test_call_count_gradient_allocating(
    ba::AbstractADType, scen::Scenario{<:Any,<:Any,<:Number}
=======
function test_call_count(
    ::GradientAllocating, ba::AbstractADType, scen::Scenario{<:Any,<:AbstractArray,<:Number}
>>>>>>> 0a296406
)
    (; f, x, y) = deepcopy(scen)
    extras = prepare_gradient(CallCounter(f), ba, x)
    cc = CallCounter(f)
    value_and_gradient(cc, ba, x, extras)
    if mode(ba) == AbstractForwardMode
        @test cc.count[] <= length(x)
    elseif mode(ba) == AbstractReverseMode
        @test cc.count[] <= 1
    end
end

## Jacobian

function test_call_count(
    ::JacobianAllocating,
    ba::AbstractADType,
    scen::Scenario{<:Any,<:AbstractArray,<:AbstractArray},
)
    (; f, x, y) = deepcopy(scen)
    extras = prepare_jacobian(CallCounter(f), ba, x)
    cc = CallCounter(f)
    value_and_jacobian(cc, ba, x, extras)
    if mode(ba) == AbstractForwardMode
        @test cc.count[] <= 2 + length(x)  # at least one too many
    elseif mode(ba) == AbstractReverseMode
        @test cc.count[] <= 2 + length(y)  # at least one too many
    end
end

function test_call_count(
    ::JacobianMutating,
    ba::AbstractADType,
    scen::Scenario{<:Any,<:AbstractArray,<:AbstractArray},
)
    Bool(supports_mutation(ba)) || return nothing
    (; f, x, y) = deepcopy(scen)
    extras = prepare_jacobian(CallCounter(f), ba, y, x)
    cc! = CallCounter(f)
    y_in = myzero(y)
    jac_in = similar(y, length(y), length(x))
    value_and_jacobian!(cc!, y_in, jac_in, ba, x, extras)
    if mode(ba) == AbstractForwardMode
        @test cc!.count[] <= 1 + length(x)
    elseif mode(ba) == AbstractReverseMode
        @test cc!.count[] <= 1 + length(y)
    end
<<<<<<< HEAD
=======
end

## Second derivative

function test_call_count(
    ::SecondDerivativeAllocating,
    ba::AbstractADType,
    scen::Scenario{<:Any,<:Number,<:Number},
)
    (; f, x, y) = deepcopy(scen)
    cc = CallCounter(f)
    value_derivative_and_second_derivative(ba, cc, x)
    @test cc.count[] <= 2
end

## Hessian-vector product

function test_call_count(
    ::HessianVectorProductAllocating,
    ba::AbstractADType,
    scen::Scenario{<:Any,<:AbstractArray,<:Number},
)
    Bool(supports_hvp(ba)) || return nothing
    (; f, x, dx) = deepcopy(scen)
    cc1 = CallCounter(f)
    cc2 = CallCounter(f)
    hessian_vector_product(ba, cc1, x, dx)
    # gradient_and_hessian_vector_product(ba, cc2, x, dx)
    @test cc1.count[] <= 2
    # @test cc2.count[] <= 2
end

## Hessian

function test_call_count(
    ::HessianAllocating, ba::AbstractADType, scen::Scenario{<:Any,<:AbstractArray,<:Number}
)
    (; f, x, y) = deepcopy(scen)
    cc1 = CallCounter(f)
    cc2 = CallCounter(f)
    value_gradient_and_hessian(ba, cc1, x)
    hessian(ba, cc2, x)
    @test cc1.count[] <= 2 + length(x)
    @test cc2.count[] <= 2 + length(x)
end

function test_call_count(op::AbstractOperator, ba::AbstractADType, scen::Scenario)
    throw(ArgumentError("Invalid operator to test: $op"))
>>>>>>> 0a296406
end<|MERGE_RESOLUTION|>--- conflicted
+++ resolved
@@ -15,72 +15,11 @@
     return cc.f(y, x)
 end
 
-function test_call_count(
-    backends::Vector{<:AbstractADType},
-    operators::Vector{<:AbstractOperator},
-    scenarios::Vector{<:Scenario};
-)
-    @testset verbose = true "Call count" begin
-        @testset verbose = true "$(backend_string(backend))" for backend in backends
-            @testset "$op" for op in operators
-<<<<<<< HEAD
-                if op == :pushforward_allocating
-                    @testset "$s" for s in allocating(scenarios)
-                        test_call_count_pushforward_allocating(backend, s)
-                    end
-                elseif op == :pushforward_mutating
-                    @testset "$s" for s in mutating(scenarios)
-                        test_call_count_pushforward_mutating(backend, s)
-                    end
-
-                elseif op == :pullback_allocating
-                    @testset "$s" for s in allocating(scenarios)
-                        test_call_count_pullback_allocating(backend, s)
-                    end
-                elseif op == :pullback_mutating
-                    @testset "$s" for s in mutating(scenarios)
-                        test_call_count_pullback_mutating(backend, s)
-                    end
-
-                elseif op == :derivative_allocating
-                    @testset "$s" for s in allocating(scalar_in(scenarios))
-                        test_call_count_derivative_allocating(backend, s)
-                    end
-                elseif op == :derivative_mutating
-                    @testset "$s" for s in mutating(scalar_in(scenarios))
-                        test_call_count_derivative_mutating(backend, s)
-                    end
-
-                elseif op == :gradient_allocating
-                    @testset "$s" for s in allocating(scalar_out(scenarios))
-                        test_call_count_gradient_allocating(backend, s)
-                    end
-
-                elseif op == :jacobian_allocating
-                    @testset "$s" for s in allocating(array_array(scenarios))
-                        test_call_count_jacobian_allocating(backend, s)
-                    end
-                elseif op == :jacobian_mutating
-                    @testset "$s" for s in mutating(array_array(scenarios))
-                        test_call_count_jacobian_mutating(backend, s)
-                    end
-
-                else
-                    throw(ArgumentError("Invalid operator to test: `:$op`"))
-=======
-                @testset "$s" for s in compatible_scenarios(op, scenarios)
-                    test_call_count(op, backend, s)
->>>>>>> 0a296406
-                end
-            end
-        end
-    end
-end
-
 ## Pushforward
 
-function test_call_count(::PushforwardAllocating, ba::AbstractADType, scen::Scenario)
-    Bool(supports_pushforward(ba)) || return nothing
+function test_call_count(
+    ba::AbstractADType, ::typeof(value_and_pushforward), scen::Scenario{false}
+)
     (; f, x, dx) = deepcopy(scen)
     extras = prepare_pushforward(CallCounter(f), ba, x)
     cc = CallCounter(f)
@@ -90,9 +29,9 @@
     end
 end
 
-function test_call_count(::PushforwardMutating, ba::AbstractADType, scen::Scenario)
-    Bool(supports_pushforward(ba)) || return nothing
-    Bool(supports_mutation(ba)) || return nothing
+function test_call_count(
+    ba::AbstractADType, ::typeof(value_and_pushforward), scen::Scenario{true}
+)
     (; f, x, y, dx, dy) = deepcopy(scen)
     extras = prepare_pushforward(CallCounter(f), ba, y, x)
     cc! = CallCounter(f)
@@ -106,8 +45,9 @@
 
 ## Pullback
 
-function test_call_count(::PullbackAllocating, ba::AbstractADType, scen::Scenario)
-    Bool(supports_pullback(ba)) || return nothing
+function test_call_count(
+    ba::AbstractADType, ::typeof(value_and_pullback), scen::Scenario{false}
+)
     (; f, x, y, dy) = deepcopy(scen)
     extras = prepare_pullback(CallCounter(f), ba, x)
     cc = CallCounter(f)
@@ -117,9 +57,9 @@
     end
 end
 
-function test_call_count(::PullbackMutating, ba::AbstractADType, scen::Scenario)
-    Bool(supports_pullback(ba)) || return nothing
-    Bool(supports_mutation(ba)) || return nothing
+function test_call_count(
+    ba::AbstractADType, ::typeof(value_and_pullback), scen::Scenario{true}
+)
     (; f, x, y, dx, dy) = deepcopy(scen)
     extras = prepare_pullback(CallCounter(f), ba, y, x)
     cc! = CallCounter(f)
@@ -133,37 +73,13 @@
 
 ## Derivative
 
-<<<<<<< HEAD
-function test_call_count_derivative_allocating(
-    ba::AbstractADType, scen::Scenario{<:Any,<:Number,<:Any}
-=======
 function test_call_count(
-    ::DerivativeAllocating, ba::AbstractADType, scen::Scenario{<:Any,<:Number}
->>>>>>> 0a296406
+    ba::AbstractADType, ::typeof(value_and_derivative), scen::Scenario{false}
 )
     (; f, x, y) = deepcopy(scen)
     extras = prepare_derivative(CallCounter(f), ba, x)
     cc = CallCounter(f)
-<<<<<<< HEAD
     value_and_derivative(cc, ba, x, extras)
-=======
-    value_and_derivative(ba, cc, x)
-    @test cc.count[] <= 1
-end
-
-## Multiderivative
-
-function test_call_count(
-    ::MultiderivativeAllocating,
-    ba::AbstractADType,
-    scen::Scenario{<:Any,<:Number,<:AbstractArray},
-)
-    (; f, x, y) = deepcopy(scen)
-    cc1 = CallCounter(f)
-    cc2 = CallCounter(f)
-    value_and_multiderivative(ba, cc1, x)
-    multiderivative(ba, cc2, x)
->>>>>>> 0a296406
     if mode(ba) == AbstractForwardMode
         @test cc.count[] <= 1
     elseif mode(ba) == AbstractReverseMode
@@ -171,17 +87,9 @@
     end
 end
 
-<<<<<<< HEAD
-function test_call_count_derivative_mutating(
-    ba::AbstractADType, scen::Scenario{<:Any,<:Number,<:AbstractArray}
-=======
 function test_call_count(
-    ::MultiderivativeMutating,
-    ba::AbstractADType,
-    scen::Scenario{<:Any,<:Number,<:AbstractArray},
->>>>>>> 0a296406
+    ba::AbstractADType, ::typeof(value_and_derivative), scen::Scenario{true}
 )
-    Bool(supports_mutation(ba)) || return nothing
     (; f, x, y, dy) = deepcopy(scen)
     extras = prepare_derivative(CallCounter(f), ba, y, x)
     cc! = CallCounter(f)
@@ -197,13 +105,8 @@
 
 ## Gradient
 
-<<<<<<< HEAD
-function test_call_count_gradient_allocating(
-    ba::AbstractADType, scen::Scenario{<:Any,<:Any,<:Number}
-=======
 function test_call_count(
-    ::GradientAllocating, ba::AbstractADType, scen::Scenario{<:Any,<:AbstractArray,<:Number}
->>>>>>> 0a296406
+    ba::AbstractADType, ::typeof(value_and_gradient), scen::Scenario{false}
 )
     (; f, x, y) = deepcopy(scen)
     extras = prepare_gradient(CallCounter(f), ba, x)
@@ -219,9 +122,7 @@
 ## Jacobian
 
 function test_call_count(
-    ::JacobianAllocating,
-    ba::AbstractADType,
-    scen::Scenario{<:Any,<:AbstractArray,<:AbstractArray},
+    ba::AbstractADType, ::typeof(value_and_jacobian), scen::Scenario{false}
 )
     (; f, x, y) = deepcopy(scen)
     extras = prepare_jacobian(CallCounter(f), ba, x)
@@ -235,11 +136,8 @@
 end
 
 function test_call_count(
-    ::JacobianMutating,
-    ba::AbstractADType,
-    scen::Scenario{<:Any,<:AbstractArray,<:AbstractArray},
+    ba::AbstractADType, ::typeof(value_and_jacobian), scen::Scenario{true}
 )
-    Bool(supports_mutation(ba)) || return nothing
     (; f, x, y) = deepcopy(scen)
     extras = prepare_jacobian(CallCounter(f), ba, y, x)
     cc! = CallCounter(f)
@@ -251,55 +149,8 @@
     elseif mode(ba) == AbstractReverseMode
         @test cc!.count[] <= 1 + length(y)
     end
-<<<<<<< HEAD
-=======
 end
 
-## Second derivative
-
-function test_call_count(
-    ::SecondDerivativeAllocating,
-    ba::AbstractADType,
-    scen::Scenario{<:Any,<:Number,<:Number},
-)
-    (; f, x, y) = deepcopy(scen)
-    cc = CallCounter(f)
-    value_derivative_and_second_derivative(ba, cc, x)
-    @test cc.count[] <= 2
-end
-
-## Hessian-vector product
-
-function test_call_count(
-    ::HessianVectorProductAllocating,
-    ba::AbstractADType,
-    scen::Scenario{<:Any,<:AbstractArray,<:Number},
-)
-    Bool(supports_hvp(ba)) || return nothing
-    (; f, x, dx) = deepcopy(scen)
-    cc1 = CallCounter(f)
-    cc2 = CallCounter(f)
-    hessian_vector_product(ba, cc1, x, dx)
-    # gradient_and_hessian_vector_product(ba, cc2, x, dx)
-    @test cc1.count[] <= 2
-    # @test cc2.count[] <= 2
-end
-
-## Hessian
-
-function test_call_count(
-    ::HessianAllocating, ba::AbstractADType, scen::Scenario{<:Any,<:AbstractArray,<:Number}
-)
-    (; f, x, y) = deepcopy(scen)
-    cc1 = CallCounter(f)
-    cc2 = CallCounter(f)
-    value_gradient_and_hessian(ba, cc1, x)
-    hessian(ba, cc2, x)
-    @test cc1.count[] <= 2 + length(x)
-    @test cc2.count[] <= 2 + length(x)
-end
-
-function test_call_count(op::AbstractOperator, ba::AbstractADType, scen::Scenario)
+function test_call_count(ba::AbstractADType, op::Function, scen::Scenario)
     throw(ArgumentError("Invalid operator to test: $op"))
->>>>>>> 0a296406
 end